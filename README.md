# 🧩 Grupo Vital PDFs

Uma plataforma web simples e funcional para **converter, dividir, juntar e comprimir PDFs**. Compatível com Windows e Linux, sem necessidade de instalação para o usuário final — tudo via navegador!

---

## ✅ Funcionalidades

- ✅ Conversão de documentos (DOCX, ODT, JPG, PNG, etc) para PDF  
- ✅ Junção de vários arquivos PDF em um só  
- ✅ Divisão de arquivos PDF em páginas separadas  
- ✅ Compressão de PDFs para reduzir o tamanho  
- ✅ Interface leve, responsiva e fácil de usar  

---

## ⚙️ Requisitos para desenvolvimento

> O usuário final **não precisa instalar nada**.  
> Estes requisitos são **apenas para quem vai rodar o projeto localmente** (ex: você, devs ou colaboradores).

- Python 3.9 ou superior  
- LibreOffice instalado (para conversão de documentos)  
- Ghostscript instalado (para compressão de PDFs)  

### Instalação no Linux:

```bash
sudo apt install libreoffice ghostscript
```

### Instalação no Windows:

- [Baixe o LibreOffice](https://www.libreoffice.org/download/download/)  
- [Baixe o Ghostscript](https://www.ghostscript.com/download/gsdnld.html)  

---

## 🛠️ Instalação do Projeto

1. Clone este repositório:
   ```bash
   git clone https://github.com/lfbrandt/grupovital-pdfs.git
   cd grupovital-pdfs
   ```

2. Crie e ative um ambiente virtual:
   ```bash
   python -m venv venv
   # Linux/macOS:
   source venv/bin/activate
   # Windows (CMD):
   venv\Scripts\activate.bat
   # Windows (PowerShell):
   .\venv\Scripts\Activate.ps1
   ```

3. Instale as dependências (incluindo `python-dotenv`):
   ```bash
   pip install -r requirements.txt
   ```

4. Os arquivos `envs/.env.development` e `envs/.env.testing` já estão no repositório.  
   Copie de `.env.example` se algum estiver faltando e ajuste as variáveis.

5. Em cada arquivo de ambiente, defina `SECRET_KEY` com um valor aleatório.  
   Sem essa chave o app exibirá erros de CSRF.

6. (Opcional) Defina `LIBREOFFICE_BIN` ou `GHOSTSCRIPT_BIN` caso os executáveis  
   não estejam no seu `PATH`.

### Variáveis de ambiente

- **`LIBREOFFICE_BIN`**: caminho para o executável do LibreOffice (`soffice`).
- **`GHOSTSCRIPT_BIN`**: caminho para o executável do Ghostscript.
<<<<<<< HEAD
- **`FORCE_HTTPS`**: define se o Flask-Talisman deve forçar HTTPS (`true` ou `false`).
  Padrão `true`.
- **`MAX_CONTENT_LENGTH`**: limite máximo em bytes para uploads. Padrão `16777216` (16 MB).
=======
- **`LIBREOFFICE_TIMEOUT`**: tempo limite (segundos) da chamada ao LibreOffice.
  Padrão `60` (ajuste para `120` se quiser alinhar ao timeout do Gunicorn).
- **`GHOSTSCRIPT_TIMEOUT`**: tempo limite (segundos) da chamada ao Ghostscript.
  Padrão `60`.
- **`FORCE_HTTPS`**: define se o Flask-Talisman deve forçar HTTPS (`true` ou `false`).
  Padrão `true`.
>>>>>>> edb49bd4

Se não definidas, o aplicativo utiliza `libreoffice` e `gs` (Linux) ou os
caminhos padrão do Windows.

### Ajustando o limite de upload

O valor de `MAX_CONTENT_LENGTH` determina o tamanho máximo permitido para
envios. Caso precise aceitar arquivos maiores, edite esse valor nos arquivos
`.env` ou defina a variável de ambiente antes de iniciar o aplicativo.
O número deve ser informado em bytes. Por exemplo, para permitir 32 MB utilize
`33554432`.

---

## ▶️ Como Executar

Defina `FLASK_ENV` para escolher qual arquivo em `envs/` deve ser carregado  
(por padrão `development`).  

Para rodar em modo de testes:
```bash
# Ativar o venv de teste
# Linux/macOS:
source venv-test/bin/activate
# Windows (CMD):
venv-test\Scripts\activate.bat
# Windows (PowerShell):
.\venv-test\Scripts\Activate.ps1

# Definir o modo de teste
# Linux/macOS:
export FLASK_ENV=testing
# Windows (CMD):
set FLASK_ENV=testing
# Windows (PowerShell):
$Env:FLASK_ENV = "testing"

# Iniciar a aplicação
python run.py
```

Acesse no navegador:
```
http://localhost:5000
```

---

## 🧪 Testes

Certifique-se de que todas as dependências estejam instaladas:
```bash
pip install -r requirements.txt
pip install pytest
```

Para rodar a suíte de testes:
```bash
# Ativar o venv de teste
# Linux/macOS:
source venv-test/bin/activate
# Windows (CMD):
venv-test\Scripts\activate.bat
# Windows (PowerShell):
.\venv-test\Scripts\Activate.ps1

# Definir o modo de teste
# Linux/macOS:
export FLASK_ENV=testing
# Windows (CMD):
set FLASK_ENV=testing
# Windows (PowerShell):
$Env:FLASK_ENV = "testing"

# Executar testes
pytest -q
```

---

## 📁 Estrutura do Projeto

```
/app/routes         # Rotas das funcionalidades (convert, merge, split, compress)
/app/services       # Lógica dos serviços (PyPDF2, LibreOffice, etc.)
/app/templates      # HTML das páginas
/app/static         # CSS, JS e imagens
/envs               # Arquivos de ambiente: .env.development, .env.testing, .env.production
/venv               # Ambiente virtual “prod” (não versionado)
/venv-test          # Ambiente virtual de teste (não versionado)
/uploads            # Arquivos enviados temporariamente (não versionado)
/tests              # Testes automatizados
run.py              # Inicializa a aplicação
requirements.txt    # Bibliotecas necessárias
README.md           # Documentação do projeto
.gitignore          # Arquivos e pastas ignorados pelo Git
LICENSE             # Licença MIT do projeto
```

> **Importante**:  
> A pasta `uploads/` **armazena arquivos temporários** gerados nas operações  
> de conversão, junção, divisão e compressão. Ela está listada em  
> `.gitignore` e **deve permanecer vazia no repositório** — assim evitamos  
> arquivos binários acidentais no controle de versão.

---

## 🤝 Contribuindo

Contribuições são bem-vindas!  
Você pode abrir **issues**, enviar sugestões ou criar **pull requests**.

---

## 📄 Licença

Este projeto está licenciado sob a [Licença MIT](LICENSE).  
Feito por Luis Brandt.<|MERGE_RESOLUTION|>--- conflicted
+++ resolved
@@ -73,18 +73,15 @@
 
 - **`LIBREOFFICE_BIN`**: caminho para o executável do LibreOffice (`soffice`).
 - **`GHOSTSCRIPT_BIN`**: caminho para o executável do Ghostscript.
-<<<<<<< HEAD
+codex/add-readme-section-for-max_content_length
 - **`FORCE_HTTPS`**: define se o Flask-Talisman deve forçar HTTPS (`true` ou `false`).
   Padrão `true`.
 - **`MAX_CONTENT_LENGTH`**: limite máximo em bytes para uploads. Padrão `16777216` (16 MB).
-=======
+
 - **`LIBREOFFICE_TIMEOUT`**: tempo limite (segundos) da chamada ao LibreOffice.
   Padrão `60` (ajuste para `120` se quiser alinhar ao timeout do Gunicorn).
 - **`GHOSTSCRIPT_TIMEOUT`**: tempo limite (segundos) da chamada ao Ghostscript.
   Padrão `60`.
-- **`FORCE_HTTPS`**: define se o Flask-Talisman deve forçar HTTPS (`true` ou `false`).
-  Padrão `true`.
->>>>>>> edb49bd4
 
 Se não definidas, o aplicativo utiliza `libreoffice` e `gs` (Linux) ou os
 caminhos padrão do Windows.

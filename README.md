# 🧩 Grupo Vital PDFs

Uma plataforma web simples e funcional para **converter, dividir, juntar e comprimir PDFs**. Compatível com Windows e Linux, sem necessidade de instalação para o usuário final — tudo via navegador!

---

## ✅ Funcionalidades

- ✅ Conversão de documentos (DOCX, ODT, JPG, PNG, etc) para PDF
- ✅ Junção de vários arquivos PDF em um só
- ✅ Divisão de arquivos PDF em páginas separadas
- ✅ Compressão de PDFs para reduzir o tamanho
- ✅ Interface leve, responsiva e fácil de usar

---

## ⚙️ Requisitos para desenvolvimento

> O usuário final **não precisa instalar nada**.  
> Estes requisitos são **apenas para quem vai rodar o projeto localmente** (ex: você, devs ou colaboradores).

- Python 3.9 ou superior
- LibreOffice instalado (para conversão de documentos)
- Ghostscript instalado (para compressão de PDFs)

### Instalação no Linux:
```bash
sudo apt install libreoffice ghostscript
```

### Instalação no Windows:
- [Baixe o LibreOffice](https://www.libreoffice.org/download/download/)
- [Baixe o Ghostscript](https://www.ghostscript.com/download/gsdnld.html)

---

## 🛠️ Instalação do Projeto

1. Clone este repositório:
```bash
git clone https://github.com/lfbrandt/grupovital-pdfs.git
cd grupovital-pdfs
```

2. Crie e ative um ambiente virtual:
```bash
python -m venv venv
# Linux:
source venv/bin/activate
# Windows:
venv\Scripts\activate
```

3. Instale as dependências:
```bash
pip install -r requirements.txt
```
4. Crie um arquivo `.env` na raiz do projeto (opcionalmente copie `.env.example`):
```bash
cp .env.example .env
```

---

## ▶️ Como Executar

```bash
python run.py
```

Acesse no navegador:

```
http://localhost:5000
```

---

## 📁 Estrutura do Projeto

```
/routes         # Rotas das funcionalidades (convert, merge, split, compress)
/services       # Lógica dos serviços (PyPDF2, LibreOffice, etc.)
/templates      # HTML das páginas
/static         # CSS, JS e imagens
/uploads        # Arquivos enviados temporariamente
run.py          # Inicializa a aplicação
requirements.txt# Bibliotecas necessárias
```

---

## 🤝 Contribuindo

Contribuições são bem-vindas!  
Você pode abrir **issues**, enviar sugestões ou criar **pull requests**.

---

## 📄 Licença

<<<<<<< HEAD
Este projeto está sob a licença MIT.  
=======
Este projeto está licenciado sob a [Licença MIT](LICENSE).  
>>>>>>> 530fff13
Feito por Luis Brandt.<|MERGE_RESOLUTION|>--- conflicted
+++ resolved
@@ -99,9 +99,5 @@
 
 ## 📄 Licença
 
-<<<<<<< HEAD
-Este projeto está sob a licença MIT.  
-=======
 Este projeto está licenciado sob a [Licença MIT](LICENSE).  
->>>>>>> 530fff13
 Feito por Luis Brandt.
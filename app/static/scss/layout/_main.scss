--- conflicted
+++ resolved
@@ -5,8 +5,6 @@
   justify-content: center;
   padding: 2rem;
   min-height: calc(100vh - 200px); // ajusta a altura da tela sem colar no topo
-<<<<<<< HEAD
-=======
 }
 
 .card {
@@ -30,5 +28,4 @@
     justify-content: center;
     gap: 1rem;
   }
->>>>>>> be5c87a0
 }
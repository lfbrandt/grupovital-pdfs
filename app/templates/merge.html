--- conflicted
+++ resolved
@@ -46,16 +46,10 @@
 
     {% include '_preview_modal.html' %}
 
-<<<<<<< HEAD
-    <script src="{{ url_for('static', filename='pdf.min.js') }}"></script>
-    <script src="{{ url_for('static', filename='fileDropzone.js') }}" defer></script>
-    <script src="{{ url_for('static', filename='script.js') }}" defer></script>
-=======
     <!-- Scripts: PDF.js, configuração do worker, dropzone e lógica principal -->
     <script src="{{ url_for('static', filename='pdfjs/pdf.min.js') }}"></script>
     <script src="{{ url_for('static', filename='js/pdf-config.js') }}"></script>
     <script src="{{ url_for('static', filename='js/fileDropzone.js') }}" defer></script>
     <script src="{{ url_for('static', filename='js/script.js') }}" defer></script>
->>>>>>> 1ae5467a
 </body>
 </html>
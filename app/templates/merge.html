--- conflicted
+++ resolved
@@ -24,14 +24,14 @@
             <label>Escolha arquivos PDF:</label>
 codex/adicionar-botão--adicionar-arquivos
             <input type="file" id="file-input" accept=".pdf">
-<<<<<<< HEAD
+ codex/criar-funcionalidade-de-drag-and-drop
             <div id="dropzone" class="dropzone">Arraste os arquivos aqui</div>
-=======
+
             <button type="button" id="add-files-btn">Adicionar arquivos</button>
 
             <input type="file" id="file-input" accept=".pdf" multiple>
 
->>>>>>> 61384f2b
+
             <ul id="lista-arquivos"></ul>
             <button id="merge-btn">Juntar PDFs</button>
         </section>

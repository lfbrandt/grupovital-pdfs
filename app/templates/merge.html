--- conflicted
+++ resolved
@@ -22,12 +22,12 @@
     <main>
         <section class="card">
             <label>Escolha arquivos PDF:</label>
-<<<<<<< HEAD
+codex/adicionar-botão--adicionar-arquivos
             <input type="file" id="file-input" accept=".pdf">
             <button type="button" id="add-files-btn">Adicionar arquivos</button>
-=======
+
             <input type="file" id="file-input" accept=".pdf" multiple>
->>>>>>> cba4e7d8
+
             <ul id="lista-arquivos"></ul>
             <button id="merge-btn">Juntar PDFs</button>
         </section>

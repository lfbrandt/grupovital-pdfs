<!DOCTYPE html>
<html lang="pt-br">
<head>
    <meta charset="UTF-8">
    <title>Conversão para PDF</title>
    <link rel="preconnect" href="https://fonts.googleapis.com">
    <link rel="preconnect" href="https://fonts.gstatic.com" crossorigin>
    <link href="https://fonts.googleapis.com/css2?family=Inter:wght@400;600&display=swap" rel="stylesheet">
    <link rel="stylesheet" href="{{ url_for('static', filename='style.css') }}">
    <link rel="icon" type="image/png" href="{{ url_for('static', filename='favicon.png') }}">
    <meta name="csrf-token" content="{{ csrf_token() }}">
</head>
<body>
    <header class="header-flex">
        <img src="{{ url_for('static', filename='GrupoVital_branca_horizontal.png') }}" alt="Logo Grupo Vital" class="logo-flex">
        <div class="texto-header">
            <h2>Conversão de Arquivos para PDF</h2>
        </div>
    </header>

    <main>
        <section class="card">
            <div id="dropzone" class="dropzone">
                <input type="file" id="file-input" accept=".doc,.docx,.odt,.ods,.odp,.jpg,.jpeg,.png,.csv,.xls,.xlsx" multiple>
                Arraste os arquivos aqui ou clique para selecionar
            </div>
            <ul id="lista-arquivos"></ul>
            <button id="converter-btn">Converter Todos</button>
            <button id="preview-btn" type="button">Visualizar</button>
        </section>

        <div id="mensagem-feedback" class="hidden"></div>
        <div id="loading-spinner" class="hidden">Processando...</div>
        <div id="progress-container" class="progress-container hidden">
            <div id="progress-bar" class="progress-bar"></div>
        </div>
    </main>

    <div class="nav-buttons">
        <a href="{{ url_for('index') }}"><button>Página Inicial</button></a>
        <a href="{{ url_for('merge') }}"><button>Juntar PDFs</button></a>
        <a href="{{ url_for('split') }}"><button>Dividir PDF</button></a>
        <a href="{{ url_for('compress') }}"><button>Comprimir PDF</button></a>
    </div>

    {% include '_preview_modal.html' %}

<<<<<<< HEAD
    <script src="{{ url_for('static', filename='pdf.min.js') }}"></script>
    <script src="{{ url_for('static', filename='fileDropzone.js') }}" defer></script>
    <script src="{{ url_for('static', filename='script.js') }}" defer></script>
=======
    <!-- Scripts: PDF.js, configuração do worker, dropzone e lógica principal -->
    <script src="{{ url_for('static', filename='pdfjs/pdf.min.js') }}"></script>
    <script src="{{ url_for('static', filename='js/pdf-config.js') }}"></script>
    <script src="{{ url_for('static', filename='js/fileDropzone.js') }}" defer></script>
    <script src="{{ url_for('static', filename='js/script.js') }}" defer></script>
>>>>>>> 1ae5467a
</body>
</html><|MERGE_RESOLUTION|>--- conflicted
+++ resolved
@@ -40,21 +40,15 @@
         <a href="{{ url_for('index') }}"><button>Página Inicial</button></a>
         <a href="{{ url_for('merge') }}"><button>Juntar PDFs</button></a>
         <a href="{{ url_for('split') }}"><button>Dividir PDF</button></a>
-        <a href="{{ url_for('compress') }}"><button>Comprimir PDF</button></a>
+        <a href="{{ url_for('static', filename='compress') }}"><button>Comprimir PDF</button></a>
     </div>
 
     {% include '_preview_modal.html' %}
 
-<<<<<<< HEAD
-    <script src="{{ url_for('static', filename='pdf.min.js') }}"></script>
-    <script src="{{ url_for('static', filename='fileDropzone.js') }}" defer></script>
-    <script src="{{ url_for('static', filename='script.js') }}" defer></script>
-=======
     <!-- Scripts: PDF.js, configuração do worker, dropzone e lógica principal -->
     <script src="{{ url_for('static', filename='pdfjs/pdf.min.js') }}"></script>
     <script src="{{ url_for('static', filename='js/pdf-config.js') }}"></script>
     <script src="{{ url_for('static', filename='js/fileDropzone.js') }}" defer></script>
     <script src="{{ url_for('static', filename='js/script.js') }}" defer></script>
->>>>>>> 1ae5467a
 </body>
 </html>
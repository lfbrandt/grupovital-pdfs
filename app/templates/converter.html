--- conflicted
+++ resolved
@@ -24,14 +24,14 @@
             <label>Escolha arquivos (doc,docx,odt,ods,odp,jpg,jpeg,png,csv,xls,xlsx):</label>
 x/adicionar-botão--adicionar-arquivos
             <input type="file" id="file-input" accept=".doc,.docx,.odt,.ods,.odp,.jpg,.jpeg,.png,.csv,.xls,.xlsx">
-<<<<<<< HEAD
+ codex/criar-funcionalidade-de-drag-and-drop
             <div id="dropzone" class="dropzone">Arraste os arquivos aqui</div>
-=======
+
             <button type="button" id="add-files-btn">Adicionar arquivos</button>
 
             <input type="file" id="file-input" accept=".doc,.docx,.odt,.ods,.odp,.jpg,.jpeg,.png,.csv,.xls,.xlsx" multiple>
 
->>>>>>> 61384f2b
+
 
             <ul id="lista-arquivos"></ul>
 
